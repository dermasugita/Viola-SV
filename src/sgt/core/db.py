--- conflicted
+++ resolved
@@ -9,13 +9,9 @@
 from sgt._typing import (
     IntOrStr,
 )
-<<<<<<< HEAD
 from sgt._exceptions import (
     TableNotFoundError,
 )
-#from sv_parser.io.parser import read_vcf, read_bedpe
-=======
->>>>>>> 01ff08f4
 
 class SgtSimple(object):
     """
