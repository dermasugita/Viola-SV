[tox]
envlist = clean,py36,py37,py38,py39

[gh-actions]
python = 
    3.6: py36
    3.7: py37
    3.8: py38
    3.9: py39

[testenv]
<<<<<<< HEAD
deps =
    pytest
    setuptools==57.4.0
commands = pytest {posargs}
=======
deps = 
    pytest
    pytest-cov
    setuptools==57.4.0
commands = pytest --cov=viola --cov-append --cov-branch {posargs}

[testenv:clean]
deps = coverage
skip_install = true
commands = coverage erase

[coverage:run]
parallel = true
omit = tests/*
>>>>>>> 05bf23d3
<|MERGE_RESOLUTION|>--- conflicted
+++ resolved
@@ -9,12 +9,6 @@
     3.9: py39
 
 [testenv]
-<<<<<<< HEAD
-deps =
-    pytest
-    setuptools==57.4.0
-commands = pytest {posargs}
-=======
 deps = 
     pytest
     pytest-cov
@@ -28,5 +22,4 @@
 
 [coverage:run]
 parallel = true
-omit = tests/*
->>>>>>> 05bf23d3
+omit = tests/*